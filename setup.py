--- conflicted
+++ resolved
@@ -38,16 +38,12 @@
         'Programming Language :: Python :: 3.7'
     ],
     test_suite='tests',
-<<<<<<< HEAD
     install_requires=[
         "pyteomics",
         "numpy",
         "matplotlib",
         "pyyaml"
-    ],  # FIXME: add your package's dependencies to this list
-=======
-    install_requires=["pyteomics", "numpy", "matplotlib"],
->>>>>>> 7ea9a7f0
+    ],
     setup_requires=[
         'pytest-runner'
     ],
